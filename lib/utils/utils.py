# ------------------------------------------------------------------------------
# Copyright (c) Microsoft
# Licensed under the MIT License.
# Written by Bin Xiao (Bin.Xiao@microsoft.com)
# Modified by Ke Sun (sunk@mail.ustc.edu.cn)
# ------------------------------------------------------------------------------

from __future__ import absolute_import
from __future__ import division
from __future__ import print_function

import os
import logging
import time
from pathlib import Path

import torch
import torch.optim as optim
import torch.distributed as dist
from utils.logger import setup_logger
<<<<<<< HEAD

=======
>>>>>>> 9794fa48

def create_logger(cfg, cfg_name, phase='train'):
    root_output_dir = Path(cfg.OUTPUT_DIR)
    # set up logger
    if not root_output_dir.exists():
        print('=> creating {}'.format(root_output_dir))
        root_output_dir.mkdir()

    dataset = cfg.DATASET.DATASET
    model = cfg.MODEL.NAME
    cfg_name = os.path.basename(cfg_name).split('.')[0]

    final_output_dir = root_output_dir / dataset / cfg_name

    print('=> creating {}'.format(final_output_dir))
    final_output_dir.mkdir(parents=True, exist_ok=True)

    time_str = time.strftime('%Y-%m-%d-%H-%M')
    log_file = '{}_{}_{}.log'.format(cfg_name, time_str, phase)
    final_log_file = str(final_output_dir / log_file)
<<<<<<< HEAD

    if int(os.environ.get("distribute_training", 1)):
        logger = setup_logger(output=final_log_file, distributed_rank=dist.get_rank(), name="HRNet-CLS")
    else:
        head = '%(asctime)-15s %(message)s'
        logging.basicConfig(filename=str(final_log_file),
                            format=head)
        logger = logging.getLogger()
        logger.setLevel(logging.INFO)
        console = logging.StreamHandler()
        logging.getLogger('').addHandler(console)
=======
    # head = '%(asctime)-15s %(message)s'
    # logging.basicConfig(filename=str(final_log_file),
    #                     format=head)
    # logger = logging.getLogger()
    # logger.setLevel(logging.INFO)
    # console = logging.StreamHandler()
    # logging.getLogger('').addHandler(console)
    logger = setup_logger(output=final_log_file, distributed_rank=dist.get_rank(), name="HRNet-CLS")
>>>>>>> 9794fa48

    tensorboard_log_dir = Path(cfg.LOG_DIR) / dataset / model / \
            (cfg_name + '_' + time_str)
    print('=> creating {}'.format(tensorboard_log_dir))
    tensorboard_log_dir.mkdir(parents=True, exist_ok=True)

    return logger, str(final_output_dir), str(tensorboard_log_dir)


def get_optimizer(cfg, model):
    optimizer = None
    if cfg.TRAIN.OPTIMIZER == 'sgd':
        optimizer = optim.SGD(
            #model.parameters(),
            filter(lambda p: p.requires_grad, model.parameters()),
            lr=cfg.TRAIN.LR,
            momentum=cfg.TRAIN.MOMENTUM,
            weight_decay=cfg.TRAIN.WD,
            nesterov=cfg.TRAIN.NESTEROV
        )
    elif cfg.TRAIN.OPTIMIZER == 'adam':
        optimizer = optim.Adam(
            #model.parameters(),
            filter(lambda p: p.requires_grad, model.parameters()),
            lr=cfg.TRAIN.LR
        )
    elif cfg.TRAIN.OPTIMIZER == 'rmsprop':
        optimizer = optim.RMSprop(
            #model.parameters(),
            filter(lambda p: p.requires_grad, model.parameters()),
            lr=cfg.TRAIN.LR,
            momentum=cfg.TRAIN.MOMENTUM,
            weight_decay=cfg.TRAIN.WD,
            alpha=cfg.TRAIN.RMSPROP_ALPHA,
            centered=cfg.TRAIN.RMSPROP_CENTERED
        )

    return optimizer


def save_checkpoint(states, is_best, output_dir,
                    filename='checkpoint.pth.tar'):
    torch.save(states, os.path.join(output_dir, filename))
    if is_best and 'state_dict' in states:
        torch.save(states['state_dict'],
                   os.path.join(output_dir, 'model_best.pth.tar'))
<|MERGE_RESOLUTION|>--- conflicted
+++ resolved
@@ -18,10 +18,6 @@
 import torch.optim as optim
 import torch.distributed as dist
 from utils.logger import setup_logger
-<<<<<<< HEAD
-
-=======
->>>>>>> 9794fa48
 
 def create_logger(cfg, cfg_name, phase='train'):
     root_output_dir = Path(cfg.OUTPUT_DIR)
@@ -42,7 +38,6 @@
     time_str = time.strftime('%Y-%m-%d-%H-%M')
     log_file = '{}_{}_{}.log'.format(cfg_name, time_str, phase)
     final_log_file = str(final_output_dir / log_file)
-<<<<<<< HEAD
 
     if int(os.environ.get("distribute_training", 1)):
         logger = setup_logger(output=final_log_file, distributed_rank=dist.get_rank(), name="HRNet-CLS")
@@ -54,16 +49,6 @@
         logger.setLevel(logging.INFO)
         console = logging.StreamHandler()
         logging.getLogger('').addHandler(console)
-=======
-    # head = '%(asctime)-15s %(message)s'
-    # logging.basicConfig(filename=str(final_log_file),
-    #                     format=head)
-    # logger = logging.getLogger()
-    # logger.setLevel(logging.INFO)
-    # console = logging.StreamHandler()
-    # logging.getLogger('').addHandler(console)
-    logger = setup_logger(output=final_log_file, distributed_rank=dist.get_rank(), name="HRNet-CLS")
->>>>>>> 9794fa48
 
     tensorboard_log_dir = Path(cfg.LOG_DIR) / dataset / model / \
             (cfg_name + '_' + time_str)
